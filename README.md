--- conflicted
+++ resolved
@@ -110,33 +110,8 @@
 cd frontend
 npm i
 npm run dev
-<<<<<<< HEAD
-```
-=======
 ```
 ### Dev test sul RAG
 
 Per testare solo le funzionalita' del RAG, potete eseguire il file `interactive_test.py`, trovato in `/backend/src/rag/`.
-Il resto delle operazioni deve essere fatto, e' semplicemente un basico modo per interagire da CL con il modello e testare velocemente le funzionalita'.
-
----
-
-## Esempi di domande complex gestite dal RAG
-
-Queste domande richiedono ragionamento, spiegazioni o informazioni non strutturate e **non possono essere risolte con una semplice query SQL**:
-
-- **Come posso pianificare il mio percorso di studi per laurearmi nei tempi previsti?**
-- **Quali strategie posso adottare per migliorare la mia media degli esami universitari?**
-- **Cosa succede se non supero un esame obbligatorio entro la scadenza prevista dal regolamento?**
-- **Quali sono i vantaggi e le opportunità offerte da un curriculum internazionale?**
-- **Come posso conciliare efficacemente lavoro e studio durante il mio percorso universitario?**
-- **Quali sono le procedure dettagliate per ottenere il riconoscimento di esami sostenuti all’estero?**
-- **Quali passi devo seguire se desidero cambiare corso di laurea?**
-- **Come posso evitare sovrapposizioni tra esami obbligatori nel mio piano di studi?**
-- **Quali documenti sono necessari per presentare la domanda di laurea e dove posso reperirli?**
-- **Quali risorse online o materiali sono consigliati per prepararsi al meglio agli esami di informatica?**
-
----
-
-Buon divertimento con FAQBuddy!
->>>>>>> 93c61afc
+Il resto delle operazioni deve essere fatto, e' semplicemente un basico modo per interagire da CL con il modello e testare velocemente le funzionalita'.