from pinecone import Pinecone
from src.rag.utils.embeddings import embed_texts
from typing import List
from dotenv import load_dotenv
import os

# Constants for Pinecone index
<<<<<<< HEAD
# Updated to use L12 index with 768 dimensions
INDEX_NAME = "exams-index-mpnet"  # New index for all-MiniLM-L12-v2 embeddings
NAMESPACE = "v7"
=======
INDEX_NAME = "exams-index"
NAMESPACE = "v6"
>>>>>>> a2863ccf

load_dotenv()  # Load environment variables from .env file  


# Initialize Pinecone
pc = Pinecone(api_key=os.getenv("PINECONE_API_KEY"))
index = pc.Index(INDEX_NAME)

def query_vector_db(query: str, top_k: int = 5) -> List[dict]:
    """
    Queries Pinecone using the embedding of a given string.

    Args:
        query: The query string to embed and search.
        top_k: Number of top results to return.

    Returns:
        List of Pinecone match dictionaries.
    """
    print(f"🔍 Querying Pinecone with: {query}")
    embedding = embed_texts([query])[0].tolist()
    response = index.query(
        namespace=NAMESPACE,
        vector=embedding,
        top_k=top_k,
        include_metadata=True
    )
    print(f"✅ Matches: {len(response.matches)}")
    return [match.metadata.get("text", "") for match in response.matches]


# Upsert function for Pinecone vectors
def upsert_vectors(vectors: List[dict], namespace: str = NAMESPACE):
    """
    Upserts a list of vectors into the Pinecone index.

    Args:
        vectors: List of dictionaries with 'id', 'values', and optional 'metadata'.
        namespace: Namespace in Pinecone where the vectors will be stored.
    """
    print(f"📦 Upserting {len(vectors)} vectors to namespace '{namespace}'")
    index.upsert(vectors=vectors, namespace=namespace)
    print("✅ Upsert complete.")<|MERGE_RESOLUTION|>--- conflicted
+++ resolved
@@ -4,15 +4,11 @@
 from dotenv import load_dotenv
 import os
 
+
 # Constants for Pinecone index
-<<<<<<< HEAD
 # Updated to use L12 index with 768 dimensions
 INDEX_NAME = "exams-index-mpnet"  # New index for all-MiniLM-L12-v2 embeddings
 NAMESPACE = "v7"
-=======
-INDEX_NAME = "exams-index"
-NAMESPACE = "v6"
->>>>>>> a2863ccf
 
 load_dotenv()  # Load environment variables from .env file  
 
