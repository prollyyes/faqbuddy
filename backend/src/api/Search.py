--- conflicted
+++ resolved
@@ -1,16 +1,9 @@
-<<<<<<< HEAD
+from uuid import uuid4
+import bcrypt
 from utils.db_utils import get_connection, MODE
 from utils.db_handler import DBHandler
-from fastapi import APIRouter
-
-=======
-from uuid import uuid4
-import bcrypt
-from src.utils.db_utils import get_connection, MODE
-from src.utils.db_handler import DBHandler
 from fastapi import APIRouter, HTTPException, status
 from src.api.BaseModel import SearchCorsi, SearchEdizione, SearchMaterials
->>>>>>> b870c083
 
 
 conn = get_connection(mode=MODE)
