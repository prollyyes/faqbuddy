from fastapi import FastAPI, Query
from fastapi.middleware.cors import CORSMiddleware
from pydantic import BaseModel
from src.text_2_SQL.converter import TextToSQLConverter
<<<<<<< HEAD
from src.switcher.MLmodel import MLModel
from src.utils.db_utils import get_connection.
from src.utils.db_handler import DBHandler
from src.rag.rag_adapter import RAGSystem
import os
=======
from src.utils.db_utils import get_connection

from src.rag.rag_core import RAGSystem
from src.utils.db_handler import DBHandler
from src.switcher.MLmodel import MLModel
>>>>>>> a2863ccf

app = FastAPI()
app.add_middleware(
    CORSMiddleware,
    allow_origins=["*"],
    allow_credentials=True,
    allow_methods=["*"],
    allow_headers=["*"],
)

class T2SQLRequest(BaseModel):
    question: str

# Inizializza modello ML
ml_model = MLModel()

# Inizializza converter Text-to-SQL
converter = TextToSQLConverter()

# Inizializza RAG
rag = RAGSystem()


@app.post("/t2sql")
def t2sql_endpoint(req: T2SQLRequest):
    question = req.question

    # Inizializza DBHandler
    db = DBHandler(get_connection(mode="neon"))
    schema = db.get_schema()

    # 1. Switcher ML
    ml_pred, proba = ml_model.inference(question)

    # 2. Fallback LLM se confidenza bassa
    threshold = 0.7
    fallback = False
    if proba < threshold:
        final_pred = "complex"
        fallback = True
<<<<<<< HEAD
    
=======
        # dato che l'llm è torppo lento faccio direttamente il fallback a "complex" per passare al rag
        # from src.utils.llm_gemma import classify_question
        # llm_pred = classify_question(question)
        # final_pred = llm_pred.strip().lower()
>>>>>>> a2863ccf
    else:
        final_pred = ml_pred.strip().lower()

    # 3. Routing finale
    if final_pred == "simple":
        # se entro 2 tentativi non riesco a generare una query SQL valida, faccio il fallback a RAG
        max_attempts = 2
        attempt = 0
        while attempt < max_attempts:
            prompt = converter.create_prompt(question, schema)
            raw_response = converter.query_llm(prompt)
            sql_query = converter.clean_sql_response(raw_response)
            print(f"SQL Query: {sql_query}")
            if not converter.is_sql_safe(sql_query) or sql_query == "INVALID_QUERY":
                print(f"Attempt {attempt+1}: Invalid SQL query, retrying...")
                attempt += 1
                continue
            try:
                rows, columns = db.run_query(sql_query, fetch=True, columns=True)
                result = [dict(zip(columns, row)) for row in rows]
                if result:
                    natural_response = converter.from_sql_to_text(question, result)
                    db.close_connection()
                    print("T2SQL")
                    return {
                        "result": result,
                        "query": sql_query,
                        "natural_response": natural_response,
                        "chosen": "T2SQL",
                        "ml_model": ml_pred,
                        "ml_confidence": proba
                    }
                else:
                    print(f"Attempt {attempt+1}: Query returned no results, retrying...")
                    attempt += 1
            except Exception as e:
                db.connection_rollback()
                print(f"Attempt {attempt+1}: Error executing SQL query, retrying... {e}")
                attempt += 1

        # Dopo 2 tentativi falliti, fallback RAG
        print("Fallback to RAG after 2 failed attempts.")
        rag_result = rag.generate_response(question)
        db.close_connection()
        return {
            "result": rag_result["response"],
            "chosen": "RAG",
            "ml_model": ml_pred,
            "ml_confidence": proba,
            "fallback_gemma": fallback,
            "llm_pred": final_pred if fallback else "",
            "retrieval_time": rag_result["retrieval_time"],
            "generation_time": rag_result["generation_time"],
            "total_time": rag_result["total_time"],
            "context_used": rag_result["context_used"]
        }
    else:
        print("falling back to RAG for complex question prediction.")
        rag_result = rag.generate_response(question)
        db.close_connection()
        return {
            "result": rag_result["response"],
            "chosen": "RAG",
            "ml_model": ml_pred,
            "ml_confidence": proba,
            "fallback_gemma": fallback,
            "llm_pred": final_pred if fallback else "",
            "retrieval_time": rag_result["retrieval_time"],
            "generation_time": rag_result["generation_time"],
            "total_time": rag_result["total_time"],
            "context_used": rag_result["context_used"]
        }


######################################################################################################
# Non sono troppo convinto di questo approccio, fatemi sapere guys
TEMPLATES = [
    "Mostra tutti i corsi del primo semestre",
    "Elenca tutti i corsi di {corso_laurea}",
    "Chi è il docente di {nome_corso}?",
    "Mostra i materiali didattici per il corso {nome_corso}",
    "Quali sono gli orari di ricevimento dei professori?",
    "Quali corsi prevedono la frequenza obbligatoria?",
    "Mostra tutte le informazioni sul corso {nome_corso}",
    "Elenca i professori che ricevono il {giorno_settimana}",
    "Quali sono le tesi disponibili nel dipartimento di {nome_dipartimento}?",
    "Mostra tutti i corsi tenuti dal professor {nome_professore}",
    "Elenca gli studenti iscritti al corso di laurea in {corso_laurea}",
    "Elenca i corsi che utilizzano la piattaforma {nome_piattaforma}",
]

def expand_templates(templates, db):
    # Ottieni i valori dinamici dal DB
    corsi_laurea = [row[0] for row in db.run_query("SELECT nome FROM Corso_di_Laurea", fetch=True)]
    nomi_corso = [row[0] for row in db.run_query("SELECT nome FROM Corso", fetch=True)]
    nomi_prof = [row[0] for row in db.run_query("SELECT nome FROM Utente WHERE id IN (SELECT id FROM Insegnanti)", fetch=True)]
    piattaforme = [row[0] for row in db.run_query("SELECT Nome FROM Piattaforme", fetch=True)]
    dipartimenti = [row[0] for row in db.run_query("SELECT nome FROM Dipartimento", fetch=True)]
    giorni = ["lunedì", "martedì", "mercoledì", "giovedì", "venerdì"]

    expanded = []
    for t in templates:
        if "{corso_laurea}" in t:
            expanded += [t.replace("{corso_laurea}", cl) for cl in corsi_laurea]
        elif "{nome_corso}" in t:
            expanded += [t.replace("{nome_corso}", nc) for nc in nomi_corso]
        elif "{nome_professore}" in t:
            expanded += [t.replace("{nome_professore}", np) for np in nomi_prof]
        elif "{nome_piattaforma}" in t:
            expanded += [t.replace("{nome_piattaforma}", p) for p in piattaforme]
        elif "{nome_dipartimento}" in t:
            expanded += [t.replace("{nome_dipartimento}", d) for d in dipartimenti]
        elif "{giorno_settimana}" in t:
            expanded += [t.replace("{giorno_settimana}", g) for g in giorni]
        else:
            expanded.append(t)
    return expanded

@app.get("/autocomplete")
def autocomplete_suggestions(q: str = Query(..., min_length=1)):
    db = DBHandler(get_connection(mode="neon"))
    templates_expanded = expand_templates(TEMPLATES, db)
    db.close_connection()
    q_lower = q.lower()
    suggestions = [t for t in templates_expanded if t.lower().startswith(q_lower) or q_lower in t.lower()]
    return {"suggestions": suggestions[:5]}<|MERGE_RESOLUTION|>--- conflicted
+++ resolved
@@ -1,20 +1,13 @@
+from fastapi import FastAPI, Query
 from fastapi import FastAPI, Query
 from fastapi.middleware.cors import CORSMiddleware
 from pydantic import BaseModel
 from src.text_2_SQL.converter import TextToSQLConverter
-<<<<<<< HEAD
 from src.switcher.MLmodel import MLModel
-from src.utils.db_utils import get_connection.
+from src.utils.db_utils import get_connection
 from src.utils.db_handler import DBHandler
 from src.rag.rag_adapter import RAGSystem
 import os
-=======
-from src.utils.db_utils import get_connection
-
-from src.rag.rag_core import RAGSystem
-from src.utils.db_handler import DBHandler
-from src.switcher.MLmodel import MLModel
->>>>>>> a2863ccf
 
 app = FastAPI()
 app.add_middleware(
@@ -54,15 +47,9 @@
     fallback = False
     if proba < threshold:
         final_pred = "complex"
+        final_pred = "complex"
         fallback = True
-<<<<<<< HEAD
     
-=======
-        # dato che l'llm è torppo lento faccio direttamente il fallback a "complex" per passare al rag
-        # from src.utils.llm_gemma import classify_question
-        # llm_pred = classify_question(question)
-        # final_pred = llm_pred.strip().lower()
->>>>>>> a2863ccf
     else:
         final_pred = ml_pred.strip().lower()
 
